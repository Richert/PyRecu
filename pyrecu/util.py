import time
from copy import deepcopy
from scipy.stats import rv_discrete, bernoulli
from scipy.signal import correlation_lags, correlate
import numpy as np
from numba import njit, prange, objmode
from typing import Callable, Union
import sys


# helper functions
##################


def retrieve_from_dict(keys: list, data: dict) -> dict:
    new_data = {}
    for key in keys:
        if key in data:
            new_data[key] = data.pop(key)
    return new_data


def _get_unique_key(key: int, keys: list) -> int:
    if key in keys:
        return np.max(keys)+1
    return key


def _split_into_modules(A: np.ndarray, P: np.ndarray, modules: dict, m: int, iteration: int = 0, max_iter: int = 100,
                        min_nodes: int = 2) -> dict:
    modules_new = {}
    B = A - P
    for key, (nodes, Q_old) in deepcopy(modules).items():

        if Q_old > 0:

            # calculate difference matrix
            B_tmp = B[nodes, :][:, nodes]
            if iteration > 0:
                for n in range(B_tmp.shape[0]):
                    B_tmp[n, n] -= np.sum(B_tmp[n, :])

            # eigenvalue decomposition of difference matrix
            eigs, vectors = np.linalg.eig(B_tmp)
            idx_max = np.argmax(eigs)

            # sort nodes into two modules
            idx = vectors[:, idx_max] >= 0
            s = np.zeros_like(nodes)
            s[idx == True] = 1
            s[idx == False] = -1

            # calculate modularity
            Q_new = s.T @ B_tmp @ s

            # decide whether to do another split or not
            if Q_new > 0 and iteration < max_iter and np.sum(idx == True) >= min_nodes \
                    and np.sum(idx == False) >= min_nodes:

                modules_new[_get_unique_key(key, list(modules_new))] = (nodes[np.argwhere(s > 0)[:, 0]], Q_new)
                modules_new[_get_unique_key(key, list(modules_new))] = (nodes[np.argwhere(s < 0)[:, 0]], Q_new)
                modules_new = _split_into_modules(A, P, modules_new, m, iteration + 1)

            else:
                modules_new[_get_unique_key(key, list(modules_new))] = (nodes, -1.0)

        else:
            modules_new[_get_unique_key(key, list(modules_new))] = (nodes, -1.0)

    return modules_new


def _get_modules(A: np.ndarray, **kwargs) -> dict:

    # calculating the null matrix to compare against
    P = np.zeros_like(A)
    N = A.shape[0]
    m = int(np.sum(np.tril(A) > 0))
    for n1 in range(N):
        for n2 in range(N):
            k1 = np.sum(A[n1, :] > 0)
            k2 = np.sum(A[n2, :] > 0)
            P[n1, n2] = k1 * k2 / (2 * m)

    # find modules
    return _split_into_modules(A, P, {1: (np.arange(0, N), 1)}, m, 0, **kwargs)


def _wrap(idxs: np.ndarray, N: int) -> np.ndarray:
    idxs[idxs < 0] = N+idxs[idxs < 0]
    idxs[idxs >= N] = idxs[idxs >= N] - N
    return idxs


def _sequentiality_calculation(N: int, signals: np.ndarray, lags: np.ndarray, zero_lag: int,
                               corr: Callable = np.correlate) -> tuple:
    sym = 0
    asym = 0
    for n1 in range(N):
        for n2 in range(N):
            cc = corr(signals[n1], signals[n2])
            for l in lags:
                sym += (cc[zero_lag + l] - cc[zero_lag - l]) ** 2
                asym += (cc[zero_lag + l] + cc[zero_lag - l]) ** 2
        #print(f'\rProgress: {n1 * 100 / N} %')
    return sym, asym


def _dft(x: np.ndarray) -> np.ndarray:
    N = x.shape[0]
    dft = np.zeros(N, dtype=np.complex64)
    for i in range(N):
        series_element = 0
        for n in prange(N):
            series_element += x[n] * np.exp(-2j * np.pi * i * n * (1 / N))
        dft[i] = series_element
    return dft


def _idft(x: np.ndarray) -> np.ndarray:
    N = x.shape[0]
    idft = np.zeros(N, dtype=np.complex64)
    for i in range(N):
        series_element = 0
        for n in prange(N):
            series_element += x[n] * np.exp(2j * np.pi * i * n * (1 / N))
        idft[i] = series_element / N
    return idft


def _cross_corr(N: int, signals: np.ndarray, mode: str = 'same', method: str = 'direct') -> np.ndarray:
    C = np.zeros((N, N))
    for n2 in range(N):
        s2 = signals[n2]
        for n1 in range(N):
            if n1 != n2:
                s1 = signals[n1]
                C[n1, n2] = np.max(correlate(s1, s2, mode=mode, method=method))
        print(f'\r      Progress: {n2 * 100 / N} %', end='', file=sys.stdout)
    return C


def _cross_corr_njit(N: int, signals: np.ndarray, mode: str = 'same', method: str = 'direct'):
    C = np.zeros((N, N))
    for n2 in prange(N):
        s2 = signals[n2]
        for n1 in prange(N):
            if n1 != n2:
                s1 = signals[n1]
                with objmode(c_tmp='double'):
                    c_tmp = np.max(correlate(s1, s2, mode=mode, method=method))
                C[n1, n2] = c_tmp
    return C


def _corr(x: np.ndarray, y: np.ndarray) -> np.ndarray:
    n = x.shape[0]
    m = y.shape[0]-n
    c = np.zeros((m+1,))
    for i in range(m+1):
        c_i = 0
        for k in prange(n):
            c_i += x[k]*y[k+i]
        c[i] = c_i
    return c


def _corr_dft(x: np.ndarray, y: np.ndarray, dft: Callable, idft: Callable) -> np.ndarray:
    x_dft = dft(x)
    y_dft = dft(y)
    return np.real(idft(x_dft * np.conjugate(y_dft)))


# connectivity generation functions
###################################


def circular_connectivity(N: int, p: float, spatial_distribution: rv_discrete) -> np.ndarray:
    C = np.zeros((N, N))
    n_conns = int(N*p)
    for n in range(N):
        idxs = spatial_distribution.rvs(size=n_conns)
        signs = 1 * (bernoulli.rvs(p=0.5, loc=0, size=n_conns) > 0)
        signs[signs == 0] = -1
        conns = _wrap(n + idxs*signs, N)
        C[n, conns] = 1.0/n_conns
    return C


def random_connectivity(N: int, p: float, normalize: bool = True) -> np.ndarray:
    C = np.zeros((N, N))
    n_conns = int(N * p)
    positions = np.arange(start=0, stop=N)
    for n in range(N):
        idxs = np.random.permutation(positions)[:n_conns]
        C[n, idxs] = 1.0/n_conns if normalize else 1.0
    return C


# data analysis functions
#########################


def sequentiality(signals: np.ndarray, decorator: Callable = njit, **kwargs) -> float:
    """Estimates the sequentiality of the dynamics of a system using the method proposed by Bernacchia et al. (2022).

    :param signals: `N x T` matrix containing the dynamics of `N` units sampled at `T` time steps.
    :param  decorator: Decorator function that will be applied to the intrinsic function used for cross-correlation
        calculation.
    :param kwargs: Additional keyword arguments to be passed to the decorator function.
    :return: Estimate of the sequentiality of the system dynamcis.
    """

    # preparations
    N = signals.shape[0]
    m = signals.shape[1]
    lags = correlation_lags(m, m, mode='valid')
    lags_pos = lags[lags > 0]
    zero_lag = np.argwhere(lags == 0)[0]
    if decorator is None:
        c_func = np.correlate
        seq_func = _sequentiality_calculation
    else:
        c_func = decorator(_corr, **kwargs)
        seq_func = decorator(_sequentiality_calculation, **kwargs)

    # sum up cross-correlations over neurons and lags
    print('Starting sequentiality approximation...')
    t0 = time.perf_counter()
    sym, asym = seq_func(N, signals, lags_pos, zero_lag, corr=c_func)
    t1 = time.perf_counter()
    print(f'Sequentiality approximation finished after {t1-t0} s.')

    # calculate sequentiality
    return np.sqrt(sym/asym)


def modularity(signals: np.ndarray, threshold: float = 0.1, min_connections: int = 2, min_nodes: int = 2,
               max_iter: int = 100, cross_corr_method: str = 'direct', decorator: Union[Callable, None] = njit,
               **kwargs) -> tuple:
    """Calculates the modularity of a system of interconnected units, by creating an adjacency matrix from the maximum
    cross-correlation between all units, thresholding it, and using the Newman (2006) community detection method.

    :param signals: N x T matrix with N units and T samples of the dynamics of the units.
    :param threshold: Value in the half-open interval `(0,1]` that indicates which fraction of all pair-wise
        correlations between the system units should be kept to create the adjacency matrix.
    :param min_connections: Indicates how many incoming connections a unit should at least have to still be considered
        part of the network.
    :param min_nodes: Minimum number of nodes that a module should contain.
    :param max_iter: Maximum number of successive splits into submodules..
    :param cross_corr_method: Can be `direct` or `fft`, depending on whether the cross-correlation should be calculated
        in time or frequency space.
    :param decorator: Decorator function applied to the cross-correlation calculation function.
    :param kwargs: Additional keyword arguments for the decorator function.
    :return: Tuple with 3 entries: (1) The dictionary containing the module structure, (2) the adjacency matrix used to
    identify the module structure, (3) the set of nodes that survived thresholding etc. and are part of the adjacency
        matrix.
    """

    # preparations
    N = signals.shape[0]
    if decorator is None:
        cc_func = _cross_corr
    elif decorator is njit:
        cc_func = decorator(_cross_corr_njit, **kwargs)
    else:
        cc_func = decorator(_cross_corr, **kwargs)

    # calculate correlation matrix
    print('1. Calculating the correlation matrix...')
    t0 = time.perf_counter()
    C = cc_func(N, signals, method=cross_corr_method, mode='same')
    t1 = time.perf_counter()
    print(f'\n        ...finished after {t1-t0} s.')

    # preprocess correlation matrix
    print('2. Turning correlation matrix into adjacency graph...')
    t0 = time.perf_counter()
    C_abs = np.abs(C)
    theta = np.sort(C_abs, axis=None)[int(N**2*(1-threshold))]
    idx = np.argwhere(C_abs > theta)
    A = np.zeros_like(C)
    A[idx[:, 0], idx[:, 1]] = 1.0
    connected_nodes = np.sum(A, axis=1) >= min_connections
    A1 = A[connected_nodes, :][:, connected_nodes]
    t1 = time.perf_counter()
    print(f'        ...finished after {t1-t0} s.')

    # calculate modularity
    print('3. Estimating the modularity of the adjacency graph...')
    t0 = time.perf_counter()
    modules = _get_modules(A1, min_nodes=min_nodes, max_iter=max_iter)
    t1 = time.perf_counter()
    print(f'        ...finished after {t1-t0} s.')

    print(fr'Result: Community finding algorithm revealed an optimal split into $m = {len(modules.keys())}$ modules.')
<<<<<<< HEAD
    return modules, A1, np.squeeze(np.argwhere(connected_nodes))
=======
    return modules, A1, np.argwhere(connected_nodes).squeeze()
>>>>>>> 93676e2d


def sort_via_modules(A: np.ndarray, modules: dict) -> np.ndarray:
    """Sorts adjacancy matrices such as the one generated by `modularity()` according to the module dictionary returned
    by `modularity()`.

    :param A: Adjacancy matrix (N x N)
    :param modules: Dictionary containing module indices as keys and node lists in the value tuple.
    :return: N x N sorted matrix containing the module keys as entries.
    """

    C = np.zeros_like(A)
    node_order = []

    # collect node order and create new matrix that contains the module indices as entries
    for module, (nodes_tmp, _) in modules.items():
        node_order.extend(list(nodes_tmp))
        idx = np.ix_(nodes_tmp, np.arange(0, A.shape[1]))
        idx2 = A[idx] > 0
        C_tmp = np.zeros(shape=idx2.shape, dtype=np.int32)
        C_tmp[idx2] = module
        C[idx] = C_tmp

    # sort the new matrix according to the collected node order
    C1 = np.zeros_like(C)
    for i, n in enumerate(node_order):
        C1[i, :] = C[n, :]
    C2 = np.zeros_like(C)
    for i, n in enumerate(node_order):
        C2[:, i] = C1[:, n]

    return C2<|MERGE_RESOLUTION|>--- conflicted
+++ resolved
@@ -294,11 +294,7 @@
     print(f'        ...finished after {t1-t0} s.')
 
     print(fr'Result: Community finding algorithm revealed an optimal split into $m = {len(modules.keys())}$ modules.')
-<<<<<<< HEAD
-    return modules, A1, np.squeeze(np.argwhere(connected_nodes))
-=======
     return modules, A1, np.argwhere(connected_nodes).squeeze()
->>>>>>> 93676e2d
 
 
 def sort_via_modules(A: np.ndarray, modules: dict) -> np.ndarray:
